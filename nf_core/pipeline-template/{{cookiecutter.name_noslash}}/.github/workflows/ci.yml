name: nf-core CI
# This workflow is triggered on pushes and PRs to the repository.
# It runs the pipeline with the minimal test dataset to check that it completes without any syntax errors
on: [push, pull_request]

jobs:
  test:
    env:
      NXF_VER: {% raw %}${{ matrix.nxf_ver }}{% endraw %}
      NXF_ANSI_LOG: false
    runs-on: ubuntu-latest
    strategy:
      matrix:
        # Nextflow versions: check pipeline minimum and current latest
        nxf_ver: ['19.10.0', '']
    steps:
      - uses: actions/checkout@v2
      - name: Install Nextflow
        run: |
          wget -qO- get.nextflow.io | bash
          sudo mv nextflow /usr/local/bin/
<<<<<<< HEAD
      - name: Pull image
        run: docker pull {{ cookiecutter.name_docker }}:dev && docker tag {{ cookiecutter.name_docker }}:dev {{ cookiecutter.name_docker }}:dev
      - name: Run test
        run: nextflow run ${GITHUB_WORKSPACE} -profile test,docker
=======
      - name: Pull docker image
        run: |
          docker pull {{ cookiecutter.name_docker }}:dev && docker tag {{ cookiecutter.name_docker }}:dev {{ cookiecutter.name_docker }}:dev
      - name: Run pipeline with test data
        run: |
          # TODO nf-core: You can customise CI pipeline run tests as required
          # (eg. adding multiple test runs with different parameters)
          nextflow run ${GITHUB_WORKSPACE} -profile test,docker
>>>>>>> 8fb351b4
<|MERGE_RESOLUTION|>--- conflicted
+++ resolved
@@ -19,18 +19,12 @@
         run: |
           wget -qO- get.nextflow.io | bash
           sudo mv nextflow /usr/local/bin/
-<<<<<<< HEAD
-      - name: Pull image
-        run: docker pull {{ cookiecutter.name_docker }}:dev && docker tag {{ cookiecutter.name_docker }}:dev {{ cookiecutter.name_docker }}:dev
-      - name: Run test
-        run: nextflow run ${GITHUB_WORKSPACE} -profile test,docker
-=======
       - name: Pull docker image
         run: |
-          docker pull {{ cookiecutter.name_docker }}:dev && docker tag {{ cookiecutter.name_docker }}:dev {{ cookiecutter.name_docker }}:dev
+          docker pull {{ cookiecutter.name_docker }}:dev
+          docker tag {{ cookiecutter.name_docker }}:dev {{ cookiecutter.name_docker }}:dev
       - name: Run pipeline with test data
         run: |
           # TODO nf-core: You can customise CI pipeline run tests as required
           # (eg. adding multiple test runs with different parameters)
-          nextflow run ${GITHUB_WORKSPACE} -profile test,docker
->>>>>>> 8fb351b4
+          nextflow run ${GITHUB_WORKSPACE} -profile test,docker