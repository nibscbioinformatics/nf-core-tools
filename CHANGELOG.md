--- conflicted
+++ resolved
@@ -1,7 +1,5 @@
 # nf-core/tools: Changelog
 
-<<<<<<< HEAD
-=======
 ## v1.4dev
 * Institutional custom config profiles moved to github `nf-core/configs`
     * These will now be maintained centrally as opposed to being shipped with the pipelines in `conf/`
@@ -12,7 +10,7 @@
     * Deleted custom configs from template in `conf/` directory i.e. `uzh.config`, `binac.config` and `cfc.config`
 * Added `local.md` to cookiecutter template in `docs/configuration/`. This was referenced in `README.md` but not present.
 
->>>>>>> f250c90c
+
 ## [v1.3](https://github.com/nf-core/tools/releases/tag/1.3) - 2018-11-21
 * `nf-core create` command line interface updated
     * Interactive prompts for required arguments if not given
