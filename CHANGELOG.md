--- conflicted
+++ resolved
@@ -31,12 +31,8 @@
 ### Other
 
 * Improve documentation for installing `nf-core/tools`
-<<<<<<< HEAD
 * Use `stderr` instead of `stdout` for header artwork
-* Add details of the new nf-core publication in Nature Biotechnology :champagne:
-=======
 * Replace preprint by the new nf-core publication in Nature Biotechnology :champagne:
->>>>>>> 337b8d27
 
 ### Template pipeline
 
