# nf-core/tools: Changelog

## v1.5dev

<<<<<<< HEAD
#### Launch command
* Launch nf-core pipelines from command-line
=======
#### General
* Drop Python 3.4 support

#### CI
* Build API docs
* Use Travis job for api doc generation and publish
>>>>>>> fe5465c3

#### Documentation
* Added nf-core tools API description to assist developers with the classes and functions available.

#### Code coverage
* Introduced test for filtering remote workflows by keyword

#### Syncing
* Syncing now reads from a `blacklist.json` in order to exclude
pipelines from being synced if necessary.

#### Template pipeline
* Summary now logs details of the cluster profile used if from [nf-core/configs](https://github.com/nf-core/configs)

#### Tools helper code
* `nf-core list` now only shows a value for _"is local latest version"_ column if there is a local copy.
* `nf-core lint` now properly searches for conda packages in default channels
* Linting correctly validates version pinning for packages from PyPI
* Syncing now reads from a `blacklist.json` in order to exclude pipelines from being synced if necessary.
* Added nf-core tools API description to assist developers with the classes and functions available.
  * Docs are automatically built by Travis CI and updated on the nf-co.re website.
* Introduced test for filtering remote workflows by keyword

## [v1.4](https://github.com/nf-core/tools/releases/tag/1.4) - 2018-12-12 Tantalum Butterfly

#### Template pipeline
* Institutional custom config profiles moved to github `nf-core/configs`
    * These will now be maintained centrally as opposed to being shipped with the pipelines in `conf/`
    * Load `base.config` by default for all profiles
    * Removed profiles named `standard` and `none`
    * Added parameter `--igenomesIgnore` so `igenomes.config` is not loaded if parameter clashes are observed
    * Added parameter `--custom_config_version` for custom config version control. Can use this parameter to provide commit id for reproducibility. Defaults to `master`
    * Deleted custom configs from template in `conf/` directory i.e. `uzh.config`, `binac.config` and `cfc.config`
* `multiqc_config` and `output_md` are now put into channels instead of using the files directly (see issue [#222](https://github.com/nf-core/tools/issues/222))
* Added `local.md` to cookiecutter template in `docs/configuration/`. This was referenced in `README.md` but not present.
* Major overhaul of docs to add/remove parameters, unify linking of files and added description for providing custom configs where necessary
* Travis: Pull the `dev` tagged docker image for testing
* Removed UPPMAX-specific documentation from the template.

#### Tools helper code
* Make Travis CI tests fail on pull requests if the `CHANGELOG.md` file hasn't been updated
* Minor bugfixing in Python code (eg. removing unused import statements)
* Made the web requests caching work on multi-user installations
* Handle exception if nextflow isn't installed
* Linting: Update for Travis: Pull the `dev` tagged docker image for testing

## [v1.3](https://github.com/nf-core/tools/releases/tag/1.3) - 2018-11-21
* `nf-core create` command line interface updated
    * Interactive prompts for required arguments if not given
    * New flag for workflow author
* Updated channel order for bioconda/conda-forge channels in environment.yaml
* Increased code coverage for sub command `create` and `licenses`
* Fixed nasty dependency hell issue between `pytest` and `py` package in Python 3.4.x
* Introduced `.coveragerc` for pytest-cov configuration, which excludes the pipeline template now from being reported
* Fix [189](https://github.com/nf-core/tools/issues/189): Check for given conda and PyPi package dependencies, if their versions exist
* Added profiles for `cfc`,`binac`, `uzh` that can be synced across pipelines
  * Ordering alphabetically for profiles now
* Added `pip install --upgrade pip` to `.travis.yml` to update pip in the Travis CI environment

## [v1.2](https://github.com/nf-core/tools/releases/tag/1.2) - 2018-10-01
* Updated the `nf-core release` command
    * Now called `nf-core bump-versions` instead
    * New flag `--nextflow` to change the required nextflow version instead
* Template updates
    * Simpler installation of the `nf-core` helper tool, now directly from PyPI
    * Bump minimum nextflow version to `0.32.0` - required for built in `manifest.nextflowVersion` check and access to `workflow.manifest` variables from within nextflow scripts
    * New `withName` syntax for configs
    * Travis tests fail if PRs come against the `master` branch, slightly refactored
    * Improved GitHub contributing instructions and pull request / issue templates
* New lint tests
    * `.travis.yml` test for PRs made against the `master` branch
    * Automatic `--release` option not used if the travis repo is `nf-core/tools`
    * Warnings if depreciated variables `params.version` and `params.nf_required_version` are found
* New `nf-core licences` subcommand to show licence for each conda package in a workflow
* `nf-core list` now has options for sorting pipeline nicely
* Latest version of conda used in nf-core base docker image
* Updated PyPI deployment to  correctly parse the markdown readme (hopefully!)
* New GitHub contributing instructions and pull request template

## [v1.1](https://github.com/nf-core/tools/releases/tag/1.1) - 2018-08-14
Very large release containing lots of work from the first nf-core hackathon, held in SciLifeLab Stockholm.

* The [Cookiecutter template](https://github.com/nf-core/cookiecutter) has been merged into tools
    * The old repo above has been archived
    * New pipelines are now created using the command `nf-core create`
    * The nf-core template and associated linting are now controlled under the same version system
* Large number of template updates and associated linting changes
    * New simplified cookicutter variable usage
    * Refactored documentation - simplified and reduced duplication
    * Better `manifest` variables instead of `params` for pipeline name and version
    * New integrated nextflow version checking
    * Updated travis docker pull command to use tagging to allow release tests to pass
    * Reverted Docker and Singularity syntax to use `ENV` hack again
* Improved Python readme parsing for PyPI
* Updated Travis tests to check that the correct `dev` branch is being targeted
* New sync tool to automate pipeline updates
    * Once initial merges are complete, a nf-core bot account will create PRs for future template updates

## [v1.0.1](https://github.com/nf-core/tools/releases/tag/1.0.1) - 2018-07-18

The version 1.0 of nf-core tools cannot be installed from PyPi. This patch fixes it, by getting rid of the requirements.txt plus declaring the dependent modules in the setup.py directly.

## [v1.0](https://github.com/nf-core/tools/releases/tag/1.0) - 2018-06-12

Initial release of the nf-core helper tools package. Currently includes four subcommands:

* `nf-core list`: List nf-core pipelines with local info
* `nf-core download`: Download a pipeline and singularity container
* `nf-core lint`: Check pipeline against nf-core guidelines
* `nf-core release`: Update nf-core pipeline version number<|MERGE_RESOLUTION|>--- conflicted
+++ resolved
@@ -2,17 +2,15 @@
 
 ## v1.5dev
 
-<<<<<<< HEAD
 #### Launch command
 * Launch nf-core pipelines from command-line
-=======
+
 #### General
 * Drop Python 3.4 support
 
 #### CI
 * Build API docs
 * Use Travis job for api doc generation and publish
->>>>>>> fe5465c3
 
 #### Documentation
 * Added nf-core tools API description to assist developers with the classes and functions available.
